require 'r10k/task'
require 'r10k/task_runner'

require 'r10k/task/environment'
require 'r10k/task/puppetfile'

module R10K
module Task
module Deployment
  module SharedBehaviors

    private

    def active_environments(names)

      active = []

      all_environments = @deployment.environments
      if names.empty?
        active = all_environments
      else
        # This has average case O(N^2) but N should remain relatively small, so
        # while this should be optimized that optimization can wait a while.
        names.each do |env_name|

          matching = all_environments.select do |env|
            env.dirname == env_name
          end

<<<<<<< HEAD
      to_deploy.reverse.each do |env_name|
        if (env = @environments[env_name])
          yield env
        else
          logger.warn "Environment #{env_name} not found in any source"
          task_runner.succeeded = false
=======
          if matching.empty?
            logger.warn "Environment #{env_name} not found in any source"
            task_runner.succeeded = false
          else
            active.concat(matching)
          end
>>>>>>> e90791c8
        end
      end

      active
    end

    # @param [Array<String>] names The list of environments to deploy.
    #
    def with_environments(names = [])
      active_environments(names).each do |env|
        yield env
      end
    end
  end

  class DeployEnvironments < R10K::Task::Base

    include SharedBehaviors

    # @!attribute environment_names
    #   @return [Array<String>] A list of environments to deploy, by name.
    attr_accessor :environment_names

    # @!attribute update_puppetfile
    #   @return [TrueClass, FalseClass] Whether to deploy modules in a puppetfile
    attr_accessor :update_puppetfile

    def initialize(deployment)
      @deployment = deployment
      @update_puppetfile = false
      @environment_names = []
    end

    def call
      logger.info "Loading environments from all sources"
      @deployment.fetch_sources

      with_environments(@environment_names) do |env|
        task = R10K::Task::Environment::Deploy.new(env)
        task.update_puppetfile = @update_puppetfile
        task_runner.insert_task_after(self, task)
      end
    end
  end

  class DeployModules < R10K::Task::Base

    include SharedBehaviors

    attr_accessor :module_names

    # @!attribute environment_names
    #   @return [Array<String>] A list of environments to update modules
    attr_accessor :environment_names

    def initialize(deployment)
      @deployment        = deployment
      @environment_names = []
    end

    def call
      with_environments(@environment_names) do |env|
        puppetfile = env.puppetfile

        task = R10K::Task::Puppetfile::DeployModules.new(puppetfile)
        task.module_names = module_names

        task_runner.insert_task_after(self, task)
      end
    end
  end

  class PurgeEnvironments < R10K::Task::Base

    def initialize(deployment)
      @deployment = deployment
      @basedirs   = @deployment.sources.map { |x| x.basedir }.uniq
    end

    def call
      @basedirs.each do |path|
        basedir = R10K::Deployment::Basedir.new(path,@deployment)
        logger.info "Purging stale environments from #{path}"
        basedir.purge!
      end
    end
  end

  class Display < R10K::Task::Base

    attr_accessor :puppetfile

    def initialize(deployment)
      @deployment = deployment
    end

    def call
      @deployment.environments.each do |env|

        puts "  - #{env.dirname}"

        if @puppetfile
          puppetfile = env.puppetfile
          puppetfile.load

          puppetfile.modules.each do |mod|
            puts "    - #{mod.name} (#{mod.version})"
          end
        end
      end
    end
  end
end
end
end
<|MERGE_RESOLUTION|>--- conflicted
+++ resolved
@@ -27,25 +27,16 @@
             env.dirname == env_name
           end
 
-<<<<<<< HEAD
-      to_deploy.reverse.each do |env_name|
-        if (env = @environments[env_name])
-          yield env
-        else
-          logger.warn "Environment #{env_name} not found in any source"
-          task_runner.succeeded = false
-=======
           if matching.empty?
             logger.warn "Environment #{env_name} not found in any source"
             task_runner.succeeded = false
           else
             active.concat(matching)
           end
->>>>>>> e90791c8
         end
       end
 
-      active
+      active.reverse
     end
 
     # @param [Array<String>] names The list of environments to deploy.
